import logging

from django.contrib.auth.models import User
from allauth.account.models import EmailAddress
from django.core.exceptions import ValidationError
from django.core.validators import validate_email
from django.db import transaction
from django.utils import timezone
from django.utils.translation import ugettext_lazy as _
from markupfield.fields import Markup
from rest_framework import serializers
from rest_framework.exceptions import ValidationError as DrfValidationError
from taggit.models import Tag

from .validators import validate_affiliations
from .models import Event, Job, MemberProfile

logger = logging.getLogger(__name__)

YMD_DATETIME_FORMAT = "%Y-%m-%d"
DATE_PUBLISHED_FORMAT = "%b %d, %Y"
FULL_DATE_FORMAT = "%A, %B %d, %Y"
FULL_DATETIME_FORMAT = "%a, %b %d, %Y at %I:%M %p"

ISO_DATETIME_FORMAT = "%Y-%m-%dT%H:%M:%S.%fZ"


class TagListSerializer(serializers.ListSerializer):
    """
    FIXME: needs to implement update & create from base class.
    """

    def save(self, **kwargs):
        data_mapping = {item["name"]: item for item in self.validated_data}

        # Perform creations and updates.
        tags = []
        for tag_name, data in data_mapping.items():
            tag, created = Tag.objects.get_or_create(name=tag_name)
            tags.append(tag)

        return tags


class TagSerializer(serializers.ModelSerializer):
    name = serializers.CharField(
        max_length=Tag._meta.get_field("name").max_length
    )  # disable uniqueness check so TagListSerializer will validate properly

    class Meta:
        model = Tag
        fields = ("name",)
        list_serializer_class = TagListSerializer


def create(model_cls, validated_data, context):
    # Create related many to many
    tags = TagSerializer(many=True, data=validated_data.pop("tags"))
    # Add read only properties without defaults
    user = context["request"].user
    validated_data["submitter_id"] = user.id
    # Relate with other many to many relations
    obj = model_cls.objects.create(**validated_data)
    set_tags(obj, tags)
    obj.save()
    return obj


def update(serializer_update, instance, validated_data):
    tags = TagSerializer(many=True, data=validated_data.pop("tags"))
    instance = serializer_update(instance, validated_data)
    set_tags(instance, tags)
    instance.save()
    return instance


class EditableSerializerMixin(serializers.Serializer):
    editable = serializers.SerializerMethodField(
        help_text=_("Whether or not entity is editable by the current user")
    )

    def get_editable(self, obj):
        # logger.debug(self.context)
        request = self.context.get("request")
        if request is None:
            return False

        app_label = obj._meta.app_label
        model_name = obj._meta.model_name
        return request.user.has_perm("{}.change_{}".format(app_label, model_name), obj)


def set_tags(instance, related, attr="tags"):
    """Associate taggit tags with an instance.

    Instance must be saved afterward for associations to be saved in the db"""
    if not related.is_valid():
        raise serializers.ValidationError(related.errors)
    db_tags = related.save()
    # TaggableManager.set now accepts a list of tags as a single argument instead of a variable number of arguments as
    # of django-taggit 2.x and wagtail 2.16+

    getattr(instance, attr).set(db_tags)


class MarkdownField(serializers.CharField):
    def __init__(self, *args, **kwargs):
        kwargs.setdefault("allow_blank", True)
        super().__init__(*args, **kwargs)

    def to_representation(self, obj):
        if isinstance(obj, Markup):
            return obj.raw
        return obj

    def to_internal_value(self, data):
        return data


<<<<<<< HEAD
class MemberProfileSerializer(serializers.ModelSerializer):
    # User fields
    date_joined = serializers.DateTimeField(
        source="user.date_joined", read_only=True, format="%B %d %Y"
    )
    family_name = serializers.CharField(source="user.last_name")
    given_name = serializers.CharField(source="user.first_name")
    username = serializers.CharField(source="user.username", read_only=True)
    user_pk = serializers.IntegerField(source="user.pk", read_only=True)
    email = serializers.SerializerMethodField()

    # Followers
    follower_count = serializers.ReadOnlyField(source="user.following.count")
    following_count = serializers.ReadOnlyField(source="user.followers.count")

    # MemberProfile
    affiliations = serializers.JSONField()
    avatar = (
        serializers.SerializerMethodField()
    )  # needed to materialize the FK relationship for wagtailimages
    orcid_url = serializers.ReadOnlyField()
    github_url = serializers.ReadOnlyField()
    tags = TagSerializer(many=True)
    profile_url = serializers.URLField(source="get_absolute_url", read_only=True)
    bio = MarkdownField()
    research_interests = MarkdownField()

    def validate_affiliations(self, value):
        return validate_affiliations(value)

    def get_email(self, instance):
        request = self.context.get("request")
        if request and request.user.is_anonymous:
            return None
        else:
            return instance.email

    def get_avatar(self, instance):
        request = self.context.get("request")
        if request and request.accepted_media_type != "text/html":
            return (
                instance.picture.get_rendition("fill-150x150").url
                if instance.picture
                else None
            )
        return instance.picture

    def save_email(self, user, new_email):
        if user.email != new_email:
            try:
                validate_email(new_email)
                # Check if any user other the user currently being edited has an email account with the same address as the
                # new email
                users_with_email = MemberProfile.objects.find_users_with_email(
                    new_email, exclude_user=user
                )
                if users_with_email.exists():
                    logger.warning(
                        "Unable to register email %s, already owned by [%s]",
                        user.email,
                        users_with_email,
                    )
                    raise DrfValidationError(
                        {"email": ["This email address is already taken."]}
                    )
            except ValidationError as e:
                raise DrfValidationError({"email": e.messages})

            sender = self.context.get("request")

            if EmailAddress.objects.filter(primary=True, user=user).exists():
                EmailAddress.objects.get(primary=True, user=user).change(
                    sender, new_email, confirm=True
                )
            else:
                email_address = EmailAddress.objects.create(
                    primary=True, user=user, email=new_email
                )
                email_address.send_confirmation(sender)

            logger.warning(
                "email change for user [pk: %s] %s -> %s, awaiting confirmation.",
                user.id,
                user.email,
                new_email,
            )

    @transaction.atomic
    def update(self, instance, validated_data):
        raw_tags = TagSerializer(many=True, data=validated_data.pop("tags"))
        user = instance.user
        raw_user = validated_data.pop("user")
        user.first_name = raw_user["first_name"]
        user.last_name = raw_user["last_name"]
        user.save()

        new_email = self.initial_data["email"]

        # Full members cannot downgrade their status
        if instance.full_member:
            validated_data["full_member"] = True
        else:
            validated_data["full_member"] = bool(self.initial_data["full_member"])

        logger.debug("validated data in member profile serializer: %s", validated_data)

        obj = super().update(instance, validated_data)
        self.save_tags(instance, raw_tags)
        self.save_email(user, new_email)
        return obj

    @staticmethod
    def save_tags(instance, tags):
        if not tags.is_valid():
            raise serializers.ValidationError(tags.errors)
        db_tags = tags.save()
        instance.tags.clear()
        instance.tags.add(*db_tags)
        instance.save()

    class Meta:
        model = MemberProfile
        fields = (
            # User
            "date_joined",
            "family_name",
            "given_name",
            "profile_url",
            "username",
            "email",
            "user_pk",
            # Follower
            "follower_count",
            "following_count",
            "industry",
            # MemberProfile
            "avatar",
            "bio",
            "name",
            "degrees",
            "full_member",
            "tags",
            "orcid_url",
            "github_url",
            "personal_url",
            "is_reviewer",
            "professional_url",
            "profile_url",
            "research_interests",
            "affiliations",
            "name",
        )


class RelatedMemberProfileSerializer(serializers.ModelSerializer):
    tags = TagSerializer(many=True)
    family_name = serializers.CharField(allow_blank=True, source="user.last_name")
    given_name = serializers.CharField(allow_blank=True, source="user.first_name")

    class Meta:
        model = MemberProfile
        fields = (
            "id",
            "avatar_url",
            "degrees",
            "given_name",
            "family_name",
            "name",
            "email",
            "profile_url",
            "primary_affiliation_name",
            "tags",
            "username",
        )


class RelatedUserSerializer(serializers.ModelSerializer):
    member_profile = RelatedMemberProfileSerializer(read_only=True)
    username = serializers.CharField()

    class Meta:
        model = User
        fields = ("id", "username", "member_profile")
=======
class IsoDateField(serializers.DateField):
    """
    Extension to DateField that accepts full ISO 8601 date-time strings
    """

    def __init__(self, *args, **kwargs):
        kwargs.setdefault("input_formats", [ISO_DATETIME_FORMAT, "iso-8601"])
        super().__init__(*args, **kwargs)
>>>>>>> 1615f4f8


class EventSerializer(serializers.ModelSerializer):
    submitter = RelatedUserSerializer(
        read_only=True, help_text=_("User that created the event"), label="Submitter"
    )
    absolute_url = serializers.URLField(
        source="get_absolute_url",
        read_only=True,
        help_text=_("URL to the detail page of the event"),
    )
    date_created = serializers.DateTimeField(
        format=DATE_PUBLISHED_FORMAT, read_only=True
    )
    start_date = IsoDateField()
    end_date = IsoDateField(allow_null=True, required=False)
    early_registration_deadline = IsoDateField(allow_null=True, required=False)
    registration_deadline = IsoDateField(allow_null=True, required=False)
    submission_deadline = IsoDateField(allow_null=True, required=False)
    description = MarkdownField()
    is_expired = serializers.BooleanField(read_only=True)
    is_started = serializers.BooleanField(read_only=True)

    tags = TagSerializer(many=True, label="Tags")

    def create(self, validated_data):
        return create(self.Meta.model, validated_data, self.context)

    def update(self, instance, validated_data):
        return update(super().update, instance, validated_data)

    def validate(self, attrs):
        date_created = attrs.get("date_created", timezone.now())
        early_registration_deadline_name = "early_registration_deadline"
        early_registration_deadline = attrs.get(early_registration_deadline_name)
        registration_deadline_name = "registration_deadline"
        registration_deadline = attrs.get(registration_deadline_name)
        submission_deadline_name = "submission_deadline"
        submission_deadline = attrs.get(submission_deadline_name)
        start_date = attrs["start_date"]
        end_date = attrs.get("end_date")

        dates = [date_created]
        if early_registration_deadline:
            dates.append(early_registration_deadline)
        if submission_deadline:
            dates.append(submission_deadline)
        dates.append(start_date)
        if end_date:
            dates.append(end_date)

        msgs = []

        if end_date and start_date >= end_date:
            msgs.append(
                "The event start date should be earlier than the event end date."
            )

        if not end_date:
            end_date = start_date

        if (
            early_registration_deadline
            and registration_deadline
            and registration_deadline < early_registration_deadline
        ):
            msgs.append(
                "Early registration deadlines should be earlier than the regular registration deadline."
            )

        if early_registration_deadline and early_registration_deadline > start_date:
            msgs.append(
                "Early registration deadlines should be earlier than the event start date."
            )

        if registration_deadline and registration_deadline > end_date:
            msgs.append(
                "Registration deadline should be before the event end date (or start date if event is only one day)."
            )

        if submission_deadline and submission_deadline > end_date:
            msgs.append(
                "Submission deadline should be before the event end date (or start date if event is only one day)."
            )

        if msgs:
            raise ValidationError(" ".join(s.capitalize() for s in msgs))

        return attrs

    class Meta:
        model = Event
        fields = "__all__"


class EventCalendarSerializer(serializers.ModelSerializer):
    start = serializers.DateTimeField(source="start_date")
    end = serializers.DateTimeField(source="end_date")

    class Meta:
        model = Event
        fields = (
            "title",
            "start",
            "end",
        )


class JobSerializer(serializers.ModelSerializer):
    submitter = RelatedUserSerializer(
        read_only=True,
        help_text=_("User that created the job description"),
        label="Submitter",
    )
    absolute_url = serializers.URLField(
        source="get_absolute_url",
        read_only=True,
        help_text=_("URL to the detail page of the job"),
    )

    date_created = serializers.DateTimeField(
        format=DATE_PUBLISHED_FORMAT, read_only=True
    )
    description = MarkdownField()
    is_expired = serializers.BooleanField(read_only=True)
    last_modified = serializers.DateTimeField(read_only=True)
    application_deadline = IsoDateField(allow_null=True, required=False)
    tags = TagSerializer(many=True, label="Tags")

    def create(self, validated_data):
        return create(self.Meta.model, validated_data, self.context)

    def update(self, instance, validated_data):
        return update(super().update, instance, validated_data)

    class Meta:
        model = Job
        fields = (
            "id",
            "title",
            "submitter",
            "date_created",
            "last_modified",
            "application_deadline",
            "description",
            "summary",
            "absolute_url",
            "tags",
            "external_url",
            "is_expired",
        )<|MERGE_RESOLUTION|>--- conflicted
+++ resolved
@@ -117,7 +117,6 @@
         return data
 
 
-<<<<<<< HEAD
 class MemberProfileSerializer(serializers.ModelSerializer):
     # User fields
     date_joined = serializers.DateTimeField(
@@ -301,7 +300,8 @@
     class Meta:
         model = User
         fields = ("id", "username", "member_profile")
-=======
+
+        
 class IsoDateField(serializers.DateField):
     """
     Extension to DateField that accepts full ISO 8601 date-time strings
@@ -310,7 +310,6 @@
     def __init__(self, *args, **kwargs):
         kwargs.setdefault("input_formats", [ISO_DATETIME_FORMAT, "iso-8601"])
         super().__init__(*args, **kwargs)
->>>>>>> 1615f4f8
 
 
 class EventSerializer(serializers.ModelSerializer):
